--- conflicted
+++ resolved
@@ -116,11 +116,11 @@
           "data.startX = ('clientX' in event ? event.clientX : event.x);data.startY = ('clientY' in event ? event.clientY : event.y);data.startLeft = parseInt(el.style.left || 0, 10);data.startTop  = parseInt(el.style.top  || 0, 10);data.startW = el.offsetWidth  || el.width;data.startH = el.offsetHeight || el.height;"
         ],
         "onDragMove": [
-<<<<<<< HEAD
+
           "const dx = ('clientX' in event ? event.clientX : event.x) - data.startX;const dy = ('clientY' in event ? event.clientY : event.y) - data.startY;el.style.left = (data.startLeft + dx) + 'px';el.style.top  = (data.startTop  + dy) + 'px';// Pour resize en même temps (optionnel) :el.style.width = Math.max(20, data.startW + dx) + 'px';el.style.height = Math.max(20, data.startH + dy) + 'px';"
-=======
+
           "const dx = ('clientX' in event ? event.clientX : event.x) - data.startX; const dy = ('clientY' in event ? event.clientY : event.y) - data.startY; el.style.width = Math.max(20, data.startW + dx) + 'px'; el.style.height = Math.max(20, data.startH + dy) + 'px';"
->>>>>>> b66d1ab4
+
         ],
         "onDragEnd": [
           "el.classList.remove('dragging');",
